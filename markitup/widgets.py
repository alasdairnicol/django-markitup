"""
widgets for django-markitup

Time-stamp: <2009-11-06 00:23:41 carljm widgets.py>

"""
from django import forms
from django.utils.safestring import mark_safe
from django.contrib.admin.widgets import AdminTextareaWidget

from markitup import settings
from markitup.util import absolute_url
import posixpath

class MarkupTextarea(forms.Textarea):
    def render(self, name, value, attrs=None):
        if value is not None:
            # Special handling for MarkupField value.
            # This won't touch simple TextFields because they don't have
            # 'raw' attribute.
            try:
                value = value.raw
            except AttributeError:
                pass
        return super(MarkupTextarea, self).render(name, value, attrs)


class MarkItUpWidget(MarkupTextarea):
    """
    Widget for a MarkItUp editor textarea.

    Takes two additional optional keyword arguments:

    ``markitup_set``
        URL path (absolute or relative to MEDIA_URL) to MarkItUp
        button set directory.  Default: value of MARKITUP_SET setting.

    ``markitup_skin``
        URL path (absolute or relative to MEDIA_URL) to MarkItUp skin
        directory.  Default: value of MARKITUP_SKIN setting.

    """
    def __init__(self, attrs=None,
                 markitup_set=None,
                 markitup_skin=None):
<<<<<<< HEAD
        self.miu_set = absolute_url(markitup_set or settings.MARKITUP_SET)
        self.miu_skin = absolute_url(markitup_skin or settings.MARKITUP_SKIN)
=======

        self.miu_set = markitup_set or MARKITUP_SET
        self.miu_skin = markitup_skin or MARKITUP_SKIN
>>>>>>> 259c58b4
        super(MarkItUpWidget, self).__init__(attrs)

    def _media(self):
        return forms.Media(
            css= {'screen': (posixpath.join(self.miu_skin, 'style.css'),
                             posixpath.join(self.miu_set, 'style.css'))},
            js=(settings.JQUERY_URL,
                absolute_url('markitup/jquery.markitup.js'),
                posixpath.join(self.miu_set, 'set.js')))
    media = property(_media)

    def render(self, name, value, attrs=None):
        html = super(MarkItUpWidget, self).render(name, value, attrs)
        html += ('<script type="text/javascript">'
                 '$(document).ready(function() {'
                 '  $("#%s").markItUp(mySettings);'
                 '});'
                 '</script>' % attrs['id'])
        return mark_safe(html)


class AdminMarkItUpWidget(MarkItUpWidget, AdminTextareaWidget):
    ''' It adds vLargeTextField class to textarea so it'll
        be more like standard admin Textarea.
    '''
    pass<|MERGE_RESOLUTION|>--- conflicted
+++ resolved
@@ -1,7 +1,7 @@
 """
 widgets for django-markitup
 
-Time-stamp: <2009-11-06 00:23:41 carljm widgets.py>
+Time-stamp: <2009-11-06 14:28:29 carljm widgets.py>
 
 """
 from django import forms
@@ -43,14 +43,8 @@
     def __init__(self, attrs=None,
                  markitup_set=None,
                  markitup_skin=None):
-<<<<<<< HEAD
         self.miu_set = absolute_url(markitup_set or settings.MARKITUP_SET)
         self.miu_skin = absolute_url(markitup_skin or settings.MARKITUP_SKIN)
-=======
-
-        self.miu_set = markitup_set or MARKITUP_SET
-        self.miu_skin = markitup_skin or MARKITUP_SKIN
->>>>>>> 259c58b4
         super(MarkItUpWidget, self).__init__(attrs)
 
     def _media(self):
@@ -73,7 +67,9 @@
 
 
 class AdminMarkItUpWidget(MarkItUpWidget, AdminTextareaWidget):
-    ''' It adds vLargeTextField class to textarea so it'll
-        be more like standard admin Textarea.
-    '''
+    """
+    Add vLargeTextarea class to MarkItUpWidget so it looks more
+    similar to other admin textareas.
+    
+    """
     pass