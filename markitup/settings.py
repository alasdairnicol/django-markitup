"""
settings for django-markitup

Time-stamp: <2009-11-05 16:28:48 carljm settings.py>

"""
from django.conf import settings
import posixpath


<<<<<<< HEAD
MARKITUP_PREVIEW_FILTER = getattr(settings, 'MARKITUP_PREVIEW_FILTER', None)
MARKITUP_MEDIA_URL = getattr(settings, 'MARKITUP_MEDIA_URL', settings.MEDIA_URL)

MARKITUP_SET = getattr(settings, 'MARKITUP_SET',
                       'markitup/sets/default')
MARKITUP_SKIN = getattr(settings, 'MARKITUP_SKIN',
                        'markitup/skins/simple')
=======
MARKITUP_PREVIEW_FILTER = getattr(settings, 'MARKITUP_PREVIEW_FILTER',
                                  getattr(settings, 'MARKUP_FILTER', None))

MARKITUP_SET = getattr(settings, 'MARKITUP_SET', 'markitup/sets/default')
MARKITUP_SKIN = getattr(settings, 'MARKITUP_SKIN', 'markitup/skins/simple')
>>>>>>> 259c58b4
JQUERY_URL = getattr(
    settings, 'JQUERY_URL',
    'http://ajax.googleapis.com/ajax/libs/jquery/1.3/jquery.min.js')<|MERGE_RESOLUTION|>--- conflicted
+++ resolved
@@ -8,21 +8,11 @@
 import posixpath
 
 
-<<<<<<< HEAD
-MARKITUP_PREVIEW_FILTER = getattr(settings, 'MARKITUP_PREVIEW_FILTER', None)
-MARKITUP_MEDIA_URL = getattr(settings, 'MARKITUP_MEDIA_URL', settings.MEDIA_URL)
-
-MARKITUP_SET = getattr(settings, 'MARKITUP_SET',
-                       'markitup/sets/default')
-MARKITUP_SKIN = getattr(settings, 'MARKITUP_SKIN',
-                        'markitup/skins/simple')
-=======
 MARKITUP_PREVIEW_FILTER = getattr(settings, 'MARKITUP_PREVIEW_FILTER',
                                   getattr(settings, 'MARKUP_FILTER', None))
-
+MARKITUP_MEDIA_URL = getattr(settings, 'MARKITUP_MEDIA_URL', settings.MEDIA_URL)
 MARKITUP_SET = getattr(settings, 'MARKITUP_SET', 'markitup/sets/default')
 MARKITUP_SKIN = getattr(settings, 'MARKITUP_SKIN', 'markitup/skins/simple')
->>>>>>> 259c58b4
 JQUERY_URL = getattr(
     settings, 'JQUERY_URL',
     'http://ajax.googleapis.com/ajax/libs/jquery/1.3/jquery.min.js')